from __future__ import annotations

from argparse import ArgumentParser
from pathlib import Path
from time import time

import astropy.units as u
import numpy as np
from astropy.coordinates import (
    SkyCoord,
    concatenate,
    match_coordinates_sky,
)
from astropy.table import Table, unique, vstack
from astroquery import vizier
from numpy.typing import NDArray
from typing_extensions import TypeAlias

from cross_bones.catalogue import (
    Catalogue,
    Catalogues,
<<<<<<< HEAD
    TableKeys,
=======
>>>>>>> ad6f1be1
    load_catalogues,
)
from cross_bones.logging import logger
from cross_bones.matching import (
    OffsetGridSpace,
    find_minimum_offset_space,
)
from cross_bones.plotting import plot_offset_grid_space, plot_offsets_in_field

Paths = tuple[Path, ...]
MatchMatrix: TypeAlias = NDArray[int]


def guess_sbid_and_field_racs(
<<<<<<< HEAD
    catalogue_path: Path,
) -> tuple[int, str]:
    """Attempt to guess SBID and field name from a catalogue name.

    TODO: generalise for other ASKAP surveys"""

    catalogue_path_base = catalogue_path.name
    field_name_pos = catalogue_path_base.find("RACS_")
    if field_name_pos == -1:
        msg = f"No field name found in {catalogue_path_base}"
        raise RuntimeError(msg)
    field_name = catalogue_path_base[field_name_pos : field_name_pos + 12]

    sbid_pos = catalogue_path_base.find("SB")
    if sbid_pos == -1:
        msg = f"No SB found in {catalogue_path_base}"
        raise RuntimeError(msg)
    sbid = int(catalogue_path_base[sbid_pos + 2 :].split(".")[0])
=======
    catalogue_path: str | Path,
) -> tuple[int, str]:
    """Attempt to extract the SBID and field name from a file path.
    The filenames assumes some deliminted name scheme, with '.' as
    the field marker.

    The field name is the second item, and it taken as it. The SBID
    is taken as the first field, and requires a 'SB' prefix.

    Args:
        catalogue_path (str | Path): The file path to extract

    Raises:
        RuntimeError: Raised when a path does not follow expectations

    Returns:
        tuple[int, str]: And SBID and field name
    """
    name_components = str(Path(catalogue_path).name).split(".")
    logger.info(f"These are the split name components: {name_components}")
    field_name = name_components[1]

    if name_components[0][:2] != "SB":
        msg = f"SBID is not found in {name_components=}"
        raise RuntimeError(msg)

    try:
        sbid = int(name_components[0][2:])
    except ValueError as err:
        msg = f"Can not convert {sbid=} to an int"
        raise RuntimeError(msg) from err
>>>>>>> ad6f1be1

    return sbid, field_name


<<<<<<< HEAD
def download_unwise(
    field_name: str,
    beam_sc,
    radius_deg: float = 5.0,
    unwise_table_location: Path = Path("./"),
    unwise_vizier: str = "II/363/unwise",
) -> Table:
    unwise_table = unwise_table_location / f"unwise_{field_name}.fits"

    field_cat = None

    if unwise_table.exists():
        field_cat = Table.read(unwise_table)
        logger.debug(f"{len(field_cat)} rows loaded")

        return field_cat

    for beam in range(36):
        logger.debug(
            f"Downloading {unwise_vizier} table for field {field_name} and beam {beam}"
        )

        unwise_beam_table = (
            unwise_table_location / f"unwise_{field_name}_beam{beam:02d}.fits"
        )

        if unwise_beam_table.exists():
            while True:
                try:
                    vizier.Vizier.ROW_LIMIT = -1
                    unwise_tables = vizier.Vizier(
                        columns=["RAJ2000", "DEJ2000"], row_limit=-1, timeout=720
                    ).query_region(
                        beam_sc[beam], catalog=unwise_vizier, width=radius_deg * u.deg
                    )

                except Exception as e:
                    logger.error(e)
                    logger.warning("Retry VizieR in 120s")
                    time.sleep(120)
                    continue

                break

            assert len(unwise_tables) == 1

            beam_cat = unwise_tables[0]

            for icol, _ in enumerate(beam_cat.itercols()):
                beam_cat.columns[icol].description = ""
                beam_cat.meta["description"] = ""

            beam_cat.write(unwise_beam_table, overwrite=False)
=======
def _get_output_table_path(
    output_dir: Path | str, output_name: str, name_prefix: str | None = None
) -> Path:
    """Make the output table download path and perform some basic checks"""
    base_output_dir: Path = Path(output_dir)

    if not base_output_dir.exists():
        logger.info(f"Creating {base_output_dir=}")
        base_output_dir.mkdir(parents=True, exist_ok=True)
    else:
        assert base_output_dir.is_dir(), (
            f"{base_output_dir} already exists and is not a directory"
        )

    # The name prefix may be the name of the survery being downloaded etc
    out_name = [output_name]
    if name_prefix:
        out_name.insert(0, name_prefix)

    return Path(f"{output_dir!s}/{'_'.join(out_name)}.fits")


def _download_vizer_id_to_table(
    sky_coord_center: SkyCoord, vizier_id: str, radius_deg: float, max_retries: int = 3
) -> Table:
    """Internal method to download a Vizer catalogue around a region

    Args:
        sky_coord_center (SkyCoord): The position to center the region on
        vizier_id (str): The Vizer ID of the catalogue to download
        radius_deg (float): Radius to obtain data through
        max_retries (int, optional): The maximum number of attempts to download a table before a RunTimeError is raised

    Raises:
        RuntimeError: Raised when multiple attempts to download the table has failed

    Returns:
        Table: The downloaded table
    """
    attempt = 1
    while attempt <= max_retries:
        try:
            logger.info(f"{attempt=} to download {vizier_id=}")
            vizier.Vizier.ROW_LIMIT = -1
            vizier_tables = vizier.Vizier(
                columns=["RAJ2000", "DEJ2000"], row_limit=-1, timeout=720
            ).query_region(
                sky_coord_center, catalog=vizier_id, width=radius_deg * u.deg
            )
            break

        except (ConnectionAbortedError, ConnectionError, ValueError) as e:
            logger.warning(f"Caught {e=}")
            logger.warning("Retry VizieR in 120s")
            from time import sleep

            sleep(120)
            attempt += 1
            continue
    else:
        msg = f"Too many attempts to download vizier table. {max_retries=}"
        raise RuntimeError(msg)

    assert len(vizier_tables) == 1, "More tables downloaded than expected"

    # We need to clean the table up so it can be written nicely
    vizier_table = vizier_tables[0]
    for icol, _ in enumerate(vizier_table.itercols()):
        vizier_table.columns[icol].description = ""
        vizier_table.meta["description"] = ""

    return vizier_table


def download_vizier_catalogue(
    field_name: str,
    beam_skycoords: list[SkyCoord],
    radius_deg: float = 5.0,
    unwise_table_location: str | Path = "./",
    vizier_id: str = "II/363/unwise",
) -> Table:
    """Download tables from vizier given a catalogue ID and positions to query a region around.
    The tables will be concatenated tpgether, removed of duplicates and returned.

    Args:
        field_name (str): The field name of the region being downloaded.
        beam_skycoords (list[SkyCoord]): A collection of coordinates defining a region
        radius_deg (float, optional): The size of the region to download. Defaults to 5.0.
        unwise_table_location (str | Path, optional): Location of the path of the output table. Defaults to "./".
        vizier_id (str, optional): The vizier catalogue ID to download. Defaults to "II/363/unwise".

    Returns:
        Table: _description_
    """
    download_table_path = _get_output_table_path(
        output_dir=unwise_table_location, output_name=field_name
    )

    if download_table_path.exists() and download_table_path.is_file():
        logger.info(f"Found existing {download_table_path=}, loading.")
        field_cat = Table.read(download_table_path)
        logger.debug(f"{len(field_cat)} rows loaded")

        return field_cat
>>>>>>> ad6f1be1

    beam_catalogues: list[Table] = []
    for beam_idx, beam_skycoord in enumerate(beam_skycoords):
        logger.debug(
            f"Downloading {vizier_id} table for field {field_name} and beam {beam_idx}"
        )

        beam_cat_path = _get_output_table_path(
            output_dir=unwise_table_location, output_name=f"{field_name}_{beam_idx:02d}"
        )

        if beam_cat_path.exists():
            logger.info(f"Found cached file, reading {beam_cat_path}")
            beam_cat = Table.read(beam_cat_path)
        else:
            beam_cat = _download_vizer_id_to_table(
                sky_coord_center=beam_skycoord,
                vizier_id=vizier_id,
                radius_deg=radius_deg,
            )
            beam_cat.write(beam_cat_path, overwrite=False)

        logger.info(f"{len(beam_cat)} rows downloaded")
        logger.info("Merging into field catalogue")
<<<<<<< HEAD
        field_cat = beam_cat if beam == 0 else unique(vstack([field_cat, beam_cat]))

    field_cat.write(unwise_table, format="fits", overwrite=True)
    logger.info("Cleaning cached beam catalogues")
    unwise_tables = unwise_table_location.glob(f"unwise_{field_name}_beam*.fits")
    for table in unwise_tables:
        table.unlink()

    return field_cat


def add_offset_to_coords_skyframeoffset(
    sky_coords: SkyCoord, offset: float
) -> SkyCoord:
    d_ra = -offset[0] * u.arcsec
    d_dec = -offset[1] * u.arcsec

    return sky_coords.spherical_offsets_by(d_ra, d_dec)
=======
        beam_catalogues.append(beam_cat)
        logger.info(f"Unlinking {beam_cat_path}")
        beam_cat_path.unlink()

    field_catalogue: Table = unique(vstack(beam_catalogues)) if field_cat else beam_cat
    field_catalogue.write(download_table_path, format="fits", overwrite=True)

    return field_catalogue


def add_offset_to_coords_skyframeoffset(
    sky_coords: SkyCoord, offset: tuple[float, float]
) -> SkyCoord:
    """Add angular offsets to a ``SkyCoord`` object.

    Args:
        sky_coords (SkyCoord): The input positions that will be shifted
        offset (tuple[float, float]): The delta RA and Dec units
>>>>>>> ad6f1be1

    Returns:
        SkyCoord: The shifted units
    """
    d_ra = -offset[0] * u.arcsec
    d_dec = -offset[1] * u.arcsec

<<<<<<< HEAD
def get_offset_space(
    catalogue: Catalogue,
    unwise_table: Table,
    window: tuple[float],
=======
    return sky_coords.spherical_offsets_by(d_ra, d_dec)


def get_offset_space(
    catalogue: Catalogue,
    unwise_table: Table,
    window: tuple[float, float, float, float, float],
>>>>>>> ad6f1be1
    beam: int | None = None,
) -> OffsetGridSpace:
    # TODO create skycoord object earlier, and pass between beams
    unwise_sky = SkyCoord(
        ra=unwise_table["RAJ2000"], dec=unwise_table["DEJ2000"], unit=(u.deg, u.deg)
    )

    shifted_table = catalogue.table.copy()
    cata_sky = SkyCoord(
        ra=shifted_table[catalogue.table_keys.ra],
        dec=shifted_table[catalogue.table_keys.dec],
        unit=(u.deg, u.deg),
    )

    # The range of RA and Dec searched
    ra_extent = np.abs(window[1] - window[0])
    dec_extent = np.abs(window[3] - window[2])
    # The number of bins in RA and Dec
    ra_bins = int(ra_extent / window[4])
    dec_bins = int(dec_extent / window[4])

    ras = np.linspace(window[0], window[1], ra_bins)
    decs = np.linspace(window[2], window[3], dec_bins)

<<<<<<< HEAD
    coords = []
=======
    coords: list[SkyCoord] = []
>>>>>>> ad6f1be1

    n_sources = len(cata_sky)
    n_delta = n_sources * len(decs) * len(ras)

    broadcast_d_ra = np.zeros(n_delta)
    broadcast_d_dec = np.zeros(n_delta)

<<<<<<< HEAD
    for _, dec in enumerate(decs):
        for _, ra in enumerate(ras):
=======
    for d_idx, dec in enumerate(decs):
        for r_idx, ra in enumerate(ras):
            logger.debug(f"{d_idx=} {r_idx=}")
>>>>>>> ad6f1be1
            i = len(coords)
            j = i + 1
            broadcast_d_ra[i * n_sources : j * n_sources] = ra
            broadcast_d_dec[i * n_sources : j * n_sources] = dec

            coords.append(cata_sky)
    collected_coords = concatenate(coords)

    shifted_sky = add_offset_to_coords_skyframeoffset(
        collected_coords, (broadcast_d_ra, broadcast_d_dec)
<<<<<<< HEAD
    )

    matches = match_coordinates_sky(
        shifted_sky, unwise_sky, nthneighbor=1, storekdtree=True
    )

=======
    )

    matches = match_coordinates_sky(
        shifted_sky, unwise_sky, nthneighbor=1, storekdtree=True
    )

>>>>>>> ad6f1be1
    accumulated_seps = np.zeros((dec_bins, ra_bins))

    results = {}
    pair_decra = []

    for d_idx, dec in enumerate(decs):
        for r_idx, ra in enumerate(ras):
            start_idx = d_idx * len(ras) + r_idx
            end_idx = start_idx + 1
            k = (d_idx, r_idx)
            v = (
                np.sum(matches[1][start_idx * n_sources : end_idx * n_sources].value)
                / n_sources
            )

            seps = (dec, ra, v)
            pair_decra.append((dec, ra))
            results[k] = seps
            accumulated_seps[k] = v

<<<<<<< HEAD
    array_decra = np.array(pair_decra, dtype=float)
=======
    array_decra = np.array(pair_decra)
>>>>>>> ad6f1be1

    return OffsetGridSpace(
        dec_offsets=array_decra[:, 0],
        ra_offsets=array_decra[:, 1],
<<<<<<< HEAD
        beam=beam,
=======
        beam=beam if beam else 0,
>>>>>>> ad6f1be1
        n_sources=n_sources,
        seps=accumulated_seps,
    )


def _create_default_table_keys() -> dict[str, str]:
    logger.info("Getting default table keys")
    return {
        "ra": "ra",
        "dec": "dec",
        "int_flux": "int_flux",
        "peak_flux": "peak_flux",
        "local_rms": "local_rms",
    }


def unwise_shifts(
<<<<<<< HEAD
    catalogue_paths: list[str],
    table_keys: TableKeys,
=======
    catalogue_paths: Paths,
>>>>>>> ad6f1be1
    output_prefix: str | None = None,
    sbid: int | None = None,
    field_name: str | None = None,
    beam_table: str = "closepack36_beams.fits",
    unwise_table_location: str = "./",
    min_snr: float = 10.0,
    min_iso: float = 36.0,
<<<<<<< HEAD
    do_plot: bool = True,
) -> Catalogues:
=======
    table_keys: dict[str, str] | None = None,
) -> Path:
    if table_keys is None:
        table_keys = _create_default_table_keys()

>>>>>>> ad6f1be1
    if output_prefix:
        output_parent = Path(output_prefix).parent
        output_parent.mkdir(exist_ok=True, parents=True)

    field_beams = Table.read(beam_table)
<<<<<<< HEAD
=======
    field_centres = Table.read(field_table)
    logger.info(f"Loaded {len(field_centres)} beam centers")
>>>>>>> ad6f1be1

    # assuming things are named correctly.
    _catalogue_paths = [Path(path) for path in catalogue_paths]
    _catalogue_paths.sort()
    catalogue_paths = tuple(_catalogue_paths)

    # if SBID and field name not provide, guess from first input catalogue:
    sbid, field_name = guess_sbid_and_field_racs(catalogue_path=catalogue_paths[0])

    beam_inf = field_beams[np.where(field_beams["FIELD_NAME"] == field_name)[0]]
<<<<<<< HEAD
    beam_sc = SkyCoord(
=======
    beam_skycoords = SkyCoord(
>>>>>>> ad6f1be1
        ra=beam_inf["RA_DEG"] * u.deg, dec=beam_inf["DEC_DEG"] * u.deg, frame="fk5"
    )

    logger.info(f"Will be processing {len(catalogue_paths)} catalogues")
    catalogues: Catalogues = load_catalogues(
        catalogue_paths=catalogue_paths,
        table_keys=table_keys,
        min_iso=min_iso,
        min_snr=min_snr,
    )

<<<<<<< HEAD
    unwise_field_cat = download_unwise(
        field_name=field_name,
        beam_sc=beam_sc,
=======
    unwise_field_cat = download_vizier_catalogue(
        field_name=field_name,
        beam_skycoords=beam_skycoords,
>>>>>>> ad6f1be1
        unwise_table_location=unwise_table_location,
    )

    window_incs = [10.0, 1.0, 0.1]
    windows = [(wi, wi, wi, wi, wi / 10.0) for wi in window_incs]

    # TODO add other stats??
    ra_offsets = np.full((len(catalogues),), np.nan)
    dec_offsets = np.full((len(catalogues),), np.nan)

    all_offset_results = []

    for beam in range(36):
        logger.debug(f"Working on beam {beam}")

        min_ra, min_dec = 0.0, 0.0

        for i in range(len(windows)):
<<<<<<< HEAD
            window: tuple[float, float, float, float, float] = (
                float(min_ra - windows[i][0]),
                float(min_ra + windows[i][1]),
                float(min_dec - windows[i][2]),
                float(min_dec + windows[i][3]),
                float(windows[i][4]),
=======
            window = (
                min_ra - windows[i][0],
                min_ra + windows[i][1],
                min_dec - windows[i][2],
                min_dec + windows[i][3],
                windows[i][4],
>>>>>>> ad6f1be1
            )

            logger.debug(f"Working on window: {window}")

<<<<<<< HEAD
            offset_results = get_offset_space(
                catalogue=catalogues[beam],
                unwise_table=unwise_field_cat,
                window=window,
                plot=do_plot,
                radius_deg=5.0,
=======
            offset_results: OffsetGridSpace = get_offset_space(
                catalogue=catalogues[beam],
                unwise_table=unwise_field_cat,
                window=window,
>>>>>>> ad6f1be1
                beam=beam,
            )

            min_ra, min_dec, min_sep = find_minimum_offset_space(offset_results)

        # per window?
        plot_offset_grid_space(
            f"SB{sbid}.{field_name}_beam{beam:02d}.offset_grid.png",
            offset_results,
            window=window,
        )

        ra_offsets[beam] = min_ra
        dec_offsets[beam] = min_dec

        all_offset_results.append(offset_results)

    plot_offsets_in_field(
        offset_results=all_offset_results,
        fname=f"SB{sbid}.{field_name}_offset_grid.png",
    )

    shift_table = Table(
        [catalogue_paths, ra_offsets, dec_offsets], names=["path", "d_ra", "d_dec"]
    )

    if output_prefix is None:
        outname = "SB{sbid}.{field_name}-unwise-shifts.csv"
    else:
        outname = output_prefix + "-unwise-shifts.csv"

<<<<<<< HEAD
    shift_table.write(outname, format="ascii.csv", overwrite=True)
=======
    output_path = Path(outname)
    shift_table.write(output_path, format="ascii.csv", overwrite=True)

    return output_path
>>>>>>> ad6f1be1


def get_parser() -> ArgumentParser:
    parser = ArgumentParser(description="Looking at per-beam shifts")

    parser.add_argument(
        "paths", nargs="+", type=Path, help="The beam wise catalogues to examine"
    )

    parser.add_argument(
        "-s",
        "--sbid",
        type=int,
        default=None,
        help="ASKAP SBID, if none provided it will be guessed from the filenames.",
    )

    parser.add_argument(
        "-f",
<<<<<<< HEAD
        "--field_name",
=======
        "--field-name",
>>>>>>> ad6f1be1
        type=str,
        default=None,
        help="ASKAP field name, if none provided it will assumed a RACS observation and guessed from the filename.",
    )

    parser.add_argument(
        "--field-table",
        default="closepack36_fields.fits",
        type=str,
        help="Table of field names for a given ASKAP survey. Default 'closepack36_fields.fits'",
    )

    parser.add_argument(
        "--beam-table",
        default="closepack36_beams.fits",
        type=str,
        help="Table of beam positions for a given ASKAP footprint. Default 'closepack36_beams.fits",
    )

    parser.add_argument(
        "--unwise-table-location",
        default="./",
        type=str,
        help="Directory of the unWISE tables. Default './'",
    )

    parser.add_argument(
        "-o",
        "--output-prefix",
        type=str,
        default=None,
        help="The prefix to base outputs onto",
    )
    parser.add_argument(
        "--coord-keys",
        nargs=2,
        default=["ra", "dec"],
        type=str,
        help="Column names/keys in tables for (ra, dec). [Default ('ra', 'dec')]",
    )
    parser.add_argument(
        "--flux-keys",
        nargs=2,
        default=["int_flux", "peak_flux"],
        type=str,
        help="Column names/keys in tables for integrated and peak flux density. [Default ('int_flux', 'peak_flux')]",
    )
    parser.add_argument(
        "--rms-key",
        default="local-rms",
        type=str,
        help="Local rms column name/key in tables. Default 'local_rms'",
    )

    parser.add_argument(
<<<<<<< HEAD
        "--snr_min", default=5.0, type=float, help="Minimum SNR of sources. Default 5"
    )

    parser.add_argument(
        "--iso_min",
=======
        "--snr-min", default=5.0, type=float, help="Minimum SNR of sources. Default 5"
    )

    parser.add_argument(
        "--iso-min",
>>>>>>> ad6f1be1
        default=36.0,
        type=float,
        help="Minimum separation between close neighbours in arcsec. Default 36",
    )

    return parser


def cli() -> None:
    parser = get_parser()

    args = parser.parse_args()

    unwise_shifts(
        catalogue_paths=args.paths,
        output_prefix=args.output_prefix,
        sbid=args.sbid,
        field_name=args.field_name,
        beam_table=args.beam_table,
        field_table=args.field_table,
        unwise_table_location=args.unwise_table_location,
        min_snr=args.snr_min,
        min_iso=args.iso_min,
        table_keys={
            "ra": args.coord_keys[0],
            "dec": args.coord_keys[1],
            "int_flux": args.flux_keys[0],
            "peak_flux": args.flux_keys[1],
            "local_rms": args.rms_key,
        },
    )


if __name__ == "__main__":
    cli()<|MERGE_RESOLUTION|>--- conflicted
+++ resolved
@@ -19,10 +19,7 @@
 from cross_bones.catalogue import (
     Catalogue,
     Catalogues,
-<<<<<<< HEAD
     TableKeys,
-=======
->>>>>>> ad6f1be1
     load_catalogues,
 )
 from cross_bones.logging import logger
@@ -37,26 +34,6 @@
 
 
 def guess_sbid_and_field_racs(
-<<<<<<< HEAD
-    catalogue_path: Path,
-) -> tuple[int, str]:
-    """Attempt to guess SBID and field name from a catalogue name.
-
-    TODO: generalise for other ASKAP surveys"""
-
-    catalogue_path_base = catalogue_path.name
-    field_name_pos = catalogue_path_base.find("RACS_")
-    if field_name_pos == -1:
-        msg = f"No field name found in {catalogue_path_base}"
-        raise RuntimeError(msg)
-    field_name = catalogue_path_base[field_name_pos : field_name_pos + 12]
-
-    sbid_pos = catalogue_path_base.find("SB")
-    if sbid_pos == -1:
-        msg = f"No SB found in {catalogue_path_base}"
-        raise RuntimeError(msg)
-    sbid = int(catalogue_path_base[sbid_pos + 2 :].split(".")[0])
-=======
     catalogue_path: str | Path,
 ) -> tuple[int, str]:
     """Attempt to extract the SBID and field name from a file path.
@@ -88,66 +65,10 @@
     except ValueError as err:
         msg = f"Can not convert {sbid=} to an int"
         raise RuntimeError(msg) from err
->>>>>>> ad6f1be1
 
     return sbid, field_name
 
 
-<<<<<<< HEAD
-def download_unwise(
-    field_name: str,
-    beam_sc,
-    radius_deg: float = 5.0,
-    unwise_table_location: Path = Path("./"),
-    unwise_vizier: str = "II/363/unwise",
-) -> Table:
-    unwise_table = unwise_table_location / f"unwise_{field_name}.fits"
-
-    field_cat = None
-
-    if unwise_table.exists():
-        field_cat = Table.read(unwise_table)
-        logger.debug(f"{len(field_cat)} rows loaded")
-
-        return field_cat
-
-    for beam in range(36):
-        logger.debug(
-            f"Downloading {unwise_vizier} table for field {field_name} and beam {beam}"
-        )
-
-        unwise_beam_table = (
-            unwise_table_location / f"unwise_{field_name}_beam{beam:02d}.fits"
-        )
-
-        if unwise_beam_table.exists():
-            while True:
-                try:
-                    vizier.Vizier.ROW_LIMIT = -1
-                    unwise_tables = vizier.Vizier(
-                        columns=["RAJ2000", "DEJ2000"], row_limit=-1, timeout=720
-                    ).query_region(
-                        beam_sc[beam], catalog=unwise_vizier, width=radius_deg * u.deg
-                    )
-
-                except Exception as e:
-                    logger.error(e)
-                    logger.warning("Retry VizieR in 120s")
-                    time.sleep(120)
-                    continue
-
-                break
-
-            assert len(unwise_tables) == 1
-
-            beam_cat = unwise_tables[0]
-
-            for icol, _ in enumerate(beam_cat.itercols()):
-                beam_cat.columns[icol].description = ""
-                beam_cat.meta["description"] = ""
-
-            beam_cat.write(unwise_beam_table, overwrite=False)
-=======
 def _get_output_table_path(
     output_dir: Path | str, output_name: str, name_prefix: str | None = None
 ) -> Path:
@@ -252,7 +173,6 @@
         logger.debug(f"{len(field_cat)} rows loaded")
 
         return field_cat
->>>>>>> ad6f1be1
 
     beam_catalogues: list[Table] = []
     for beam_idx, beam_skycoord in enumerate(beam_skycoords):
@@ -277,26 +197,6 @@
 
         logger.info(f"{len(beam_cat)} rows downloaded")
         logger.info("Merging into field catalogue")
-<<<<<<< HEAD
-        field_cat = beam_cat if beam == 0 else unique(vstack([field_cat, beam_cat]))
-
-    field_cat.write(unwise_table, format="fits", overwrite=True)
-    logger.info("Cleaning cached beam catalogues")
-    unwise_tables = unwise_table_location.glob(f"unwise_{field_name}_beam*.fits")
-    for table in unwise_tables:
-        table.unlink()
-
-    return field_cat
-
-
-def add_offset_to_coords_skyframeoffset(
-    sky_coords: SkyCoord, offset: float
-) -> SkyCoord:
-    d_ra = -offset[0] * u.arcsec
-    d_dec = -offset[1] * u.arcsec
-
-    return sky_coords.spherical_offsets_by(d_ra, d_dec)
-=======
         beam_catalogues.append(beam_cat)
         logger.info(f"Unlinking {beam_cat_path}")
         beam_cat_path.unlink()
@@ -315,7 +215,6 @@
     Args:
         sky_coords (SkyCoord): The input positions that will be shifted
         offset (tuple[float, float]): The delta RA and Dec units
->>>>>>> ad6f1be1
 
     Returns:
         SkyCoord: The shifted units
@@ -323,12 +222,6 @@
     d_ra = -offset[0] * u.arcsec
     d_dec = -offset[1] * u.arcsec
 
-<<<<<<< HEAD
-def get_offset_space(
-    catalogue: Catalogue,
-    unwise_table: Table,
-    window: tuple[float],
-=======
     return sky_coords.spherical_offsets_by(d_ra, d_dec)
 
 
@@ -336,7 +229,6 @@
     catalogue: Catalogue,
     unwise_table: Table,
     window: tuple[float, float, float, float, float],
->>>>>>> ad6f1be1
     beam: int | None = None,
 ) -> OffsetGridSpace:
     # TODO create skycoord object earlier, and pass between beams
@@ -361,11 +253,7 @@
     ras = np.linspace(window[0], window[1], ra_bins)
     decs = np.linspace(window[2], window[3], dec_bins)
 
-<<<<<<< HEAD
-    coords = []
-=======
     coords: list[SkyCoord] = []
->>>>>>> ad6f1be1
 
     n_sources = len(cata_sky)
     n_delta = n_sources * len(decs) * len(ras)
@@ -373,14 +261,9 @@
     broadcast_d_ra = np.zeros(n_delta)
     broadcast_d_dec = np.zeros(n_delta)
 
-<<<<<<< HEAD
-    for _, dec in enumerate(decs):
-        for _, ra in enumerate(ras):
-=======
     for d_idx, dec in enumerate(decs):
         for r_idx, ra in enumerate(ras):
             logger.debug(f"{d_idx=} {r_idx=}")
->>>>>>> ad6f1be1
             i = len(coords)
             j = i + 1
             broadcast_d_ra[i * n_sources : j * n_sources] = ra
@@ -391,21 +274,12 @@
 
     shifted_sky = add_offset_to_coords_skyframeoffset(
         collected_coords, (broadcast_d_ra, broadcast_d_dec)
-<<<<<<< HEAD
     )
 
     matches = match_coordinates_sky(
         shifted_sky, unwise_sky, nthneighbor=1, storekdtree=True
     )
 
-=======
-    )
-
-    matches = match_coordinates_sky(
-        shifted_sky, unwise_sky, nthneighbor=1, storekdtree=True
-    )
-
->>>>>>> ad6f1be1
     accumulated_seps = np.zeros((dec_bins, ra_bins))
 
     results = {}
@@ -426,20 +300,12 @@
             results[k] = seps
             accumulated_seps[k] = v
 
-<<<<<<< HEAD
-    array_decra = np.array(pair_decra, dtype=float)
-=======
     array_decra = np.array(pair_decra)
->>>>>>> ad6f1be1
 
     return OffsetGridSpace(
         dec_offsets=array_decra[:, 0],
         ra_offsets=array_decra[:, 1],
-<<<<<<< HEAD
-        beam=beam,
-=======
         beam=beam if beam else 0,
->>>>>>> ad6f1be1
         n_sources=n_sources,
         seps=accumulated_seps,
     )
@@ -457,12 +323,7 @@
 
 
 def unwise_shifts(
-<<<<<<< HEAD
-    catalogue_paths: list[str],
-    table_keys: TableKeys,
-=======
     catalogue_paths: Paths,
->>>>>>> ad6f1be1
     output_prefix: str | None = None,
     sbid: int | None = None,
     field_name: str | None = None,
@@ -470,26 +331,18 @@
     unwise_table_location: str = "./",
     min_snr: float = 10.0,
     min_iso: float = 36.0,
-<<<<<<< HEAD
-    do_plot: bool = True,
-) -> Catalogues:
-=======
     table_keys: dict[str, str] | None = None,
 ) -> Path:
     if table_keys is None:
         table_keys = _create_default_table_keys()
 
->>>>>>> ad6f1be1
     if output_prefix:
         output_parent = Path(output_prefix).parent
         output_parent.mkdir(exist_ok=True, parents=True)
 
     field_beams = Table.read(beam_table)
-<<<<<<< HEAD
-=======
     field_centres = Table.read(field_table)
     logger.info(f"Loaded {len(field_centres)} beam centers")
->>>>>>> ad6f1be1
 
     # assuming things are named correctly.
     _catalogue_paths = [Path(path) for path in catalogue_paths]
@@ -500,11 +353,7 @@
     sbid, field_name = guess_sbid_and_field_racs(catalogue_path=catalogue_paths[0])
 
     beam_inf = field_beams[np.where(field_beams["FIELD_NAME"] == field_name)[0]]
-<<<<<<< HEAD
-    beam_sc = SkyCoord(
-=======
     beam_skycoords = SkyCoord(
->>>>>>> ad6f1be1
         ra=beam_inf["RA_DEG"] * u.deg, dec=beam_inf["DEC_DEG"] * u.deg, frame="fk5"
     )
 
@@ -516,15 +365,9 @@
         min_snr=min_snr,
     )
 
-<<<<<<< HEAD
-    unwise_field_cat = download_unwise(
-        field_name=field_name,
-        beam_sc=beam_sc,
-=======
     unwise_field_cat = download_vizier_catalogue(
         field_name=field_name,
         beam_skycoords=beam_skycoords,
->>>>>>> ad6f1be1
         unwise_table_location=unwise_table_location,
     )
 
@@ -543,38 +386,20 @@
         min_ra, min_dec = 0.0, 0.0
 
         for i in range(len(windows)):
-<<<<<<< HEAD
-            window: tuple[float, float, float, float, float] = (
-                float(min_ra - windows[i][0]),
-                float(min_ra + windows[i][1]),
-                float(min_dec - windows[i][2]),
-                float(min_dec + windows[i][3]),
-                float(windows[i][4]),
-=======
             window = (
                 min_ra - windows[i][0],
                 min_ra + windows[i][1],
                 min_dec - windows[i][2],
                 min_dec + windows[i][3],
                 windows[i][4],
->>>>>>> ad6f1be1
             )
 
             logger.debug(f"Working on window: {window}")
 
-<<<<<<< HEAD
-            offset_results = get_offset_space(
-                catalogue=catalogues[beam],
-                unwise_table=unwise_field_cat,
-                window=window,
-                plot=do_plot,
-                radius_deg=5.0,
-=======
             offset_results: OffsetGridSpace = get_offset_space(
                 catalogue=catalogues[beam],
                 unwise_table=unwise_field_cat,
                 window=window,
->>>>>>> ad6f1be1
                 beam=beam,
             )
 
@@ -606,14 +431,10 @@
     else:
         outname = output_prefix + "-unwise-shifts.csv"
 
-<<<<<<< HEAD
-    shift_table.write(outname, format="ascii.csv", overwrite=True)
-=======
     output_path = Path(outname)
     shift_table.write(output_path, format="ascii.csv", overwrite=True)
 
     return output_path
->>>>>>> ad6f1be1
 
 
 def get_parser() -> ArgumentParser:
@@ -633,11 +454,7 @@
 
     parser.add_argument(
         "-f",
-<<<<<<< HEAD
-        "--field_name",
-=======
         "--field-name",
->>>>>>> ad6f1be1
         type=str,
         default=None,
         help="ASKAP field name, if none provided it will assumed a RACS observation and guessed from the filename.",
@@ -693,19 +510,11 @@
     )
 
     parser.add_argument(
-<<<<<<< HEAD
-        "--snr_min", default=5.0, type=float, help="Minimum SNR of sources. Default 5"
-    )
-
-    parser.add_argument(
-        "--iso_min",
-=======
         "--snr-min", default=5.0, type=float, help="Minimum SNR of sources. Default 5"
     )
 
     parser.add_argument(
         "--iso-min",
->>>>>>> ad6f1be1
         default=36.0,
         type=float,
         help="Minimum separation between close neighbours in arcsec. Default 36",
